// Copyright 2018 Blues Inc.  All rights reserved.
// Use of this source code is governed by licenses granted by the
// copyright holder including that found in the LICENSE file.

package jsonata

import (
	"encoding/json"
	"fmt"
	"reflect"
	"regexp"
	"sync"
	"time"
	"unicode"

	"github.com/xiatechs/jsonata-go/jlib"
	"github.com/xiatechs/jsonata-go/jparse"
	"github.com/xiatechs/jsonata-go/jtypes"
)

var (
	globalRegistryMutex sync.RWMutex
	globalRegistry      map[string]reflect.Value
)

// An Extension describes custom functionality added to a
// JSONata expression.
type Extension struct {

	// Func is a Go function that implements the custom
	// functionality and returns either one or two values.
	// The second return value, if provided, must be an
	// error.
	Func interface{}

	// UndefinedHandler is a function that determines how
	// this extension handles undefined arguments. If
	// UndefinedHandler is non-nil, it is called before
	// Func with the same arguments. If the handler returns
	// true, Func is not called and undefined is returned
	// instead.
	UndefinedHandler jtypes.ArgHandler

	// EvalContextHandler is a function that determines how
	// this extension handles missing arguments. If
	// EvalContextHandler is non-nil, it is called before
	// Func with the same arguments. If the handler returns
	// true, the evaluation context is inserted as the first
	// argument when Func is called.
	EvalContextHandler jtypes.ArgHandler
}

// RegisterExts registers custom functions for use in JSONata
// expressions. It is designed to be called once on program
// startup (e.g. from an init function).
//
// Custom functions registered at the package level will be
// available to all Expr objects. To register custom functions
// with specific Expr objects, use the RegisterExts method.
func RegisterExts(exts map[string]Extension) error {

	values, err := processExts(exts)
	if err != nil {
		return err
	}

	updateGlobalRegistry(values)
	return nil
}

// RegisterVars registers custom variables for use in JSONata
// expressions. It is designed to be called once on program
// startup (e.g. from an init function).
//
// Custom variables registered at the package level will be
// available to all Expr objects. To register custom variables
// with specific Expr objects, use the RegisterVars method.
func RegisterVars(vars map[string]interface{}) error {

	values, err := processVars(vars)
	if err != nil {
		return err
	}

	updateGlobalRegistry(values)
	return nil
}

// An Expr represents a JSONata expression.
type Expr struct {
	node     jparse.Node
	registry map[string]reflect.Value
}

// Compile parses a JSONata expression and returns an Expr
// that can be evaluated against JSON data. If the input is
// not a valid JSONata expression, Compile returns an error
// of type jparse.Error.
func Compile(expr string) (*Expr, error) {
	cleanExpr := replaceQuotesAndCommentsInPaths(expr)

	node, err := jparse.Parse(cleanExpr)
	if err != nil {
		return nil, err
	}

	e := &Expr{
		node: node,
	}

	globalRegistryMutex.RLock()
	e.updateRegistry(globalRegistry)
	globalRegistryMutex.RUnlock()

	return e, nil
}

// MustCompile is like Compile except it panics if given an
// invalid expression.
func MustCompile(expr string) *Expr {

	e, err := Compile(expr)
	if err != nil {
		panicf("could not compile %s: %s", expr, err)
	}

	return e
}

// Eval executes a JSONata expression against the given data
// source. The input is typically the result of unmarshaling
// a JSON string. The output is an object suitable for
// marshaling into a JSON string. Use EvalBytes to skip the
// unmarshal/marshal steps and work solely with JSON strings.
//
// Eval can be called multiple times, with different input
// data if required.
func (e *Expr) Eval(data interface{}) (interface{}, error) {
	input, ok := data.(reflect.Value)
	if !ok {
		input = reflect.ValueOf(data)
	}

	result, err := eval(e.node, input, e.newEnv(input))
	if err != nil {
		return nil, err
	}

	if !result.IsValid() {
		return nil, ErrUndefined
	}

	if !result.CanInterface() {
		return nil, fmt.Errorf("Eval returned a non-interface value")
	}

	if result.Kind() == reflect.Ptr && result.IsNil() {
		return nil, nil
	}

	return result.Interface(), nil
}

// EvalBytes is like Eval but it accepts and returns byte slices
// instead of objects.
func (e *Expr) EvalBytes(data []byte) ([]byte, error) {

	var v interface{}

	err := json.Unmarshal(data, &v)
	if err != nil {
		return nil, err
	}

	v, err = e.Eval(v)
	if err != nil {
		return nil, err
	}

	return json.Marshal(v)
}

func RunEval(initialContext reflect.Value, expression ...interface{}) (interface{}, error) {
	var s evaluator

	s = simple{}

	var result interface{}

	var err error

	if len(expression) == 0 {
		result, err = s.InitialEval(initialContext.Interface(), "$$")
		if err != nil {
			return nil, err
		}
	}

	for index := range expression {
		expressionStr, ok := expression[index].(string)
		if !ok {
			return nil, fmt.Errorf("%v not able to be used as a string in eval statement", expression[index])
		}
		if index == 0 {
			result, err = s.InitialEval(initialContext.Interface(), expressionStr)
			if err != nil {
				return nil, err
			}
			continue
		}

		result, err = s.InitialEval(result, expressionStr)
		if err != nil {
			return nil, err
		}
	}

	return result, nil
}

type evaluator interface {
	InitialEval(item interface{}, expression string) (interface{}, error)
	Eval(override, expression string) (interface{}, error)
}

type simple struct {
<<<<<<< HEAD
=======

>>>>>>> 49373f6a
}

func (s simple) InitialEval(item interface{}, expression string) (interface{}, error) {
	expr, err := Compile(expression)
	if err != nil {
		return nil, err
	}
<<<<<<< HEAD

=======
	
>>>>>>> 49373f6a
	result, err := expr.Eval(item)
	if err != nil {
		return nil, err
	}

	return result, nil
}

func (s simple) Eval(override, expression string) (interface{}, error) {
	expr, err := Compile(expression)
	if err != nil {
		return nil, err
	}
<<<<<<< HEAD

=======
	
>>>>>>> 49373f6a
	result, err := expr.Eval(override)
	if err != nil {
		return nil, err
	}

	return result, nil
}

// RegisterExts registers custom functions for use during
// evaluation. Custom functions registered with this method
// are only available to this Expr object. To make custom
// functions available to all Expr objects, use the package
// level RegisterExts function.
func (e *Expr) RegisterExts(exts map[string]Extension) error {

	values, err := processExts(exts)
	if err != nil {
		return err
	}

	e.updateRegistry(values)
	return nil
}

// RegisterVars registers custom variables for use during
// evaluation. Custom variables registered with this method
// are only available to this Expr object. To make custom
// variables available to all Expr objects, use the package
// level RegisterVars function.
func (e *Expr) RegisterVars(vars map[string]interface{}) error {

	values, err := processVars(vars)
	if err != nil {
		return err
	}

	e.updateRegistry(values)
	return nil
}

// String returns a string representation of an Expr.
func (e *Expr) String() string {
	if e.node == nil {
		return ""
	}
	return e.node.String()
}

func (e *Expr) updateRegistry(values map[string]reflect.Value) {

	for name, v := range values {
		if e.registry == nil {
			e.registry = make(map[string]reflect.Value, len(values))
		}
		e.registry[name] = v
	}
}

func (e *Expr) newEnv(input reflect.Value) *environment {

	tc := timeCallables(time.Now())

	env := newEnvironment(baseEnv, len(tc)+len(e.registry)+1)

	env.bind("$", input)
	env.bindAll(tc)
	env.bindAll(e.registry)

	return env
}

var (
	milisT = mustGoCallable("millis", Extension{
		Func: func(millis int64) int64 {
			return millis
		},
	})

	nowT = mustGoCallable("now", Extension{
		Func: func(millis int64, picture jtypes.OptionalString, tz jtypes.OptionalString) (string, error) {
			return jlib.FromMillis(millis, picture, tz)
		},
	})
)

func timeCallables(t time.Time) map[string]reflect.Value {

	ms := t.UnixNano() / int64(time.Millisecond)

	millis := &partialCallable{
		callableName: callableName{
			name: "millis",
		},
		fn: milisT,
		args: []jparse.Node{
			&jparse.NumberNode{
				Value: float64(ms),
			},
		},
	}

	now := &partialCallable{
		callableName: callableName{
			name: "now",
		},
		fn: nowT,
		args: []jparse.Node{
			&jparse.NumberNode{
				Value: float64(ms),
			},
			&jparse.PlaceholderNode{},
			&jparse.PlaceholderNode{},
		},
	}

	return map[string]reflect.Value{
		"millis": reflect.ValueOf(millis),
		"now":    reflect.ValueOf(now),
	}
}

func processExts(exts map[string]Extension) (map[string]reflect.Value, error) {

	var m map[string]reflect.Value

	for name, ext := range exts {

		if !validName(name) {
			return nil, fmt.Errorf("%s is not a valid name", name)
		}

		callable, err := newGoCallable(name, ext)
		if err != nil {
			return nil, fmt.Errorf("%s is not a valid function: %s", name, err)
		}

		if m == nil {
			m = make(map[string]reflect.Value, len(exts))
		}
		m[name] = reflect.ValueOf(callable)
	}

	return m, nil
}

func processVars(vars map[string]interface{}) (map[string]reflect.Value, error) {

	var m map[string]reflect.Value

	for name, value := range vars {

		if !validName(name) {
			return nil, fmt.Errorf("%s is not a valid name", name)
		}

		if !validVar(value) {
			return nil, fmt.Errorf("%s is not a valid variable", name)
		}

		if m == nil {
			m = make(map[string]reflect.Value, len(vars))
		}
		m[name] = reflect.ValueOf(value)
	}

	return m, nil
}

func updateGlobalRegistry(values map[string]reflect.Value) {

	globalRegistryMutex.Lock()

	for name, v := range values {
		if globalRegistry == nil {
			globalRegistry = make(map[string]reflect.Value, len(values))
		}
		globalRegistry[name] = v
	}

	globalRegistryMutex.Unlock()
}

func validName(s string) bool {

	if len(s) == 0 {
		return false
	}

	for _, r := range s {
		if !isLetter(r) && !isDigit(r) && r != '_' {
			return false
		}
	}

	return true
}

func validVar(v interface{}) bool {
	// TODO: Variable validation.
	return true
}

func isLetter(r rune) bool {
	return (r >= 'a' && r <= 'z') || (r >= 'A' && r <= 'Z') || unicode.IsLetter(r)
}

func isDigit(r rune) bool {
	return (r >= '0' && r <= '9') || unicode.IsDigit(r)
}

/*
	enables:
	- comments in jsonata code
	- fields with any character in their name
*/

var (
	reQuotedPath      = regexp.MustCompile(`([A-Za-z\$\\*\` + "`" + `])\.[\"']([\s\S]+?)[\"']`)
	reQuotedPathStart = regexp.MustCompile(`^[\"']([ \.0-9A-Za-z]+?)[\"']\.([A-Za-z\$\*\"\'])`)
	commentsPath      = regexp.MustCompile(`\/\*([\s\S]*?)\*\/`)
)

func replaceQuotesAndCommentsInPaths(s string) string {
	if reQuotedPathStart.MatchString(s) {
		s = reQuotedPathStart.ReplaceAllString(s, "`$1`.$2")
	}

	for reQuotedPath.MatchString(s) {
		s = reQuotedPath.ReplaceAllString(s, "$1.`$2`")
	}

	for commentsPath.MatchString(s) {
		s = commentsPath.ReplaceAllString(s, "")
	}

	return s
}<|MERGE_RESOLUTION|>--- conflicted
+++ resolved
@@ -224,10 +224,7 @@
 }
 
 type simple struct {
-<<<<<<< HEAD
-=======
-
->>>>>>> 49373f6a
+
 }
 
 func (s simple) InitialEval(item interface{}, expression string) (interface{}, error) {
@@ -235,11 +232,7 @@
 	if err != nil {
 		return nil, err
 	}
-<<<<<<< HEAD
-
-=======
-	
->>>>>>> 49373f6a
+
 	result, err := expr.Eval(item)
 	if err != nil {
 		return nil, err
@@ -253,11 +246,7 @@
 	if err != nil {
 		return nil, err
 	}
-<<<<<<< HEAD
-
-=======
-	
->>>>>>> 49373f6a
+
 	result, err := expr.Eval(override)
 	if err != nil {
 		return nil, err
