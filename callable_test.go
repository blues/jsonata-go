--- conflicted
+++ resolved
@@ -2381,33 +2381,19 @@
 					end:    5,
 					groups: []string{},
 					next: &matchCallable{
-<<<<<<< HEAD
-						callableName: callableName{
-							sync.Mutex{},
-							"next",
-						},
-=======
 					callableName: callableName{
 						sync.Mutex{},
 						"next",
 					},
->>>>>>> 49373f6a
 						match:  "ad",
 						start:  5,
 						end:    7,
 						groups: []string{},
 						next: &matchCallable{
-<<<<<<< HEAD
-							callableName: callableName{
-								sync.Mutex{},
-								"next",
-							},
-=======
 					callableName: callableName{
 						sync.Mutex{},
 						"next",
 					},
->>>>>>> 49373f6a
 							match:  "ab",
 							start:  7,
 							end:    9,
@@ -2466,17 +2452,10 @@
 							"d",
 						},
 						next: &matchCallable{
-<<<<<<< HEAD
-							callableName: callableName{
-								sync.Mutex{},
-								"next",
-							},
-=======
 					callableName: callableName{
 						sync.Mutex{},
 						"next",
 					},
->>>>>>> 49373f6a
 							match: "ab",
 							start: 7,
 							end:   9,
@@ -2545,17 +2524,10 @@
 							"", // undefined in jsonata-js
 						},
 						next: &matchCallable{
-<<<<<<< HEAD
-							callableName: callableName{
-								sync.Mutex{},
-								"next",
-							},
-=======
 					callableName: callableName{
 						sync.Mutex{},
 						"next",
 					},
->>>>>>> 49373f6a
 							match: "ab",
 							start: 7,
 							end:   9,
